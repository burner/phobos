# Makefile to build linux D runtime library libphobos2.a and its unit test
#
# make => makes release build of the library
#
# make clean => removes all targets built by the makefile
#
# make zip => creates a zip file of all the sources (not targets)
# referred to by the makefile, including the makefile
#
# make BUILD=debug => makes debug build of the library
#
# make unittest => builds all unittests (for debug AND release) and runs them
#
# make BUILD=debug unittest => builds all unittests (for debug) and runs them
#
# make DEBUGGER=ddd std/XXXXX.debug => builds the module XXXXX and executes it
#                                      in the debugger ddd
#
# make build-html => makes html documentation
#
# make install => copies library to /usr/lib
#
# make std/somemodule.test => only builds and unittests std.somemodule
#
################################################################################
# Configurable stuff, usually from the command line
#
# OS can be linux, win32, win32wine, osx, freebsd, netbsd or dragonflybsd.
# The system will be determined by using uname

QUIET:=@

DEBUGGER=gdb
GIT_HOME=https://github.com/dlang
DMD_DIR=../dmd

include $(DMD_DIR)/src/osmodel.mak

ifeq (osx,$(OS))
	export MACOSX_DEPLOYMENT_TARGET=10.9
endif

# Default to a release build, override with BUILD=debug
ifeq (,$(BUILD))
BUILD_WAS_SPECIFIED=0
BUILD=release
else
BUILD_WAS_SPECIFIED=1
endif

ifneq ($(BUILD),release)
    ifneq ($(BUILD),debug)
        $(error Unrecognized BUILD=$(BUILD), must be 'debug' or 'release')
    endif
endif

# default to PIC on x86_64, use PIC=1/0 to en-/disable PIC.
# Note that shared libraries and C files are always compiled with PIC.
ifeq ($(PIC),)
    ifeq ($(MODEL),64) # x86_64
        PIC:=1
    else
        PIC:=0
    endif
endif
ifeq ($(PIC),1)
    override PIC:=-fPIC
else
    override PIC:=
endif

# Configurable stuff that's rarely edited
INSTALL_DIR = ../install
DRUNTIME_PATH = ../druntime
DLANG_ORG_DIR = ../dlang.org
ZIPFILE = phobos.zip
ROOT_OF_THEM_ALL = generated
ROOT = $(ROOT_OF_THEM_ALL)/$(OS)/$(BUILD)/$(MODEL)
DUB=dub
TOOLS_DIR=../tools
DSCANNER_HASH=9364d6f15f4a610fda49a693dbc18608bfc701bb
DSCANNER_DIR=$(ROOT_OF_THEM_ALL)/dscanner-$(DSCANNER_HASH)

# Set DRUNTIME name and full path
ifneq (,$(DRUNTIME))
	CUSTOM_DRUNTIME=1
endif
ifeq (,$(findstring win,$(OS)))
	DRUNTIME = $(DRUNTIME_PATH)/generated/$(OS)/$(BUILD)/$(MODEL)/libdruntime.a
	DRUNTIMESO = $(basename $(DRUNTIME)).so.a
else
	DRUNTIME = $(DRUNTIME_PATH)/lib/druntime.lib
endif

# Set CC and DMD
ifeq ($(OS),win32wine)
	CC = wine dmc.exe
	DMD = wine dmd.exe
	RUN = wine
else
	DMD = $(DMD_DIR)/generated/$(OS)/$(BUILD)/$(MODEL)/dmd
	ifeq ($(OS),win32)
		CC = dmc
	else
		CC = cc
	endif
	RUN =
endif

# Set CFLAGS
OUTFILEFLAG = -o
NODEFAULTLIB=-defaultlib= -debuglib=
ifeq (,$(findstring win,$(OS)))
	CFLAGS=$(MODEL_FLAG) -fPIC -DHAVE_UNISTD_H
	NODEFAULTLIB += -L-lpthread -L-lm
	ifeq ($(BUILD),debug)
		CFLAGS += -g
	else
		CFLAGS += -O3
	endif
else
	ifeq ($(OS),win32)
		CFLAGS=-DNO_snprintf
		ifeq ($(BUILD),debug)
			CFLAGS += -g
		else
			CFLAGS += -O
		endif
	else # win64/win32coff
		OUTFILEFLAG = /Fo
		NODEFAULTLIB=-L/NOD:phobos$(MODEL).lib -L/OPT:NOICF
		ifeq ($(BUILD),debug)
			CFLAGS += /Z7
		else
			CFLAGS += /Ox
		endif
	endif
endif

# Set DFLAGS
DFLAGS=
override DFLAGS+=-conf= -I$(DRUNTIME_PATH)/import $(DMDEXTRAFLAGS) -w -de -preview=dip1000 -preview=dtorfields $(MODEL_FLAG) $(PIC) -transition=complex
ifeq ($(BUILD),debug)
override DFLAGS += -g -debug
else
override DFLAGS += -O -release
endif

ifdef ENABLE_COVERAGE
override DFLAGS  += -cov=ctfe
endif

ifdef NO_AUTODECODE
override DFLAGS += -version=NoAutodecodeStrings
endif

ifdef NO_AUTODECODE
override DFLAGS += -version=NoAutodecodeStrings
endif

UDFLAGS=-unittest -version=StdUnittest

# Set DOTOBJ and DOTEXE
ifeq (,$(findstring win,$(OS)))
	DOTOBJ:=.o
	DOTEXE:=
	PATHSEP:=/
else
	DOTOBJ:=.obj
	DOTEXE:=.exe
	PATHSEP:=$(shell echo "\\")
endif

LINKDL:=$(if $(findstring $(OS),linux),-L-ldl,)

# use timelimit to avoid deadlocks if available
TIMELIMIT:=$(if $(shell which timelimit 2>/dev/null || true),timelimit -t 90 ,)

# Set VERSION, where the file is that contains the version string
VERSION=$(DMD_DIR)/VERSION

# Set LIB, the ultimate target
ifeq (,$(findstring win,$(OS)))
	LIB:=$(ROOT)/libphobos2.a
	# 2.064.2 => libphobos2.so.0.64.2
	# 2.065 => libphobos2.so.0.65.0
	# MAJOR version is 0 for now, which means the ABI is still unstable
	MAJOR:=0
	MINOR:=$(shell awk -F. '{ print int($$2) }' $(VERSION))
	PATCH:=$(shell awk -F. '{ print int($$3) }' $(VERSION))
	# SONAME doesn't use patch level (ABI compatible)
	SONAME:=libphobos2.so.$(MAJOR).$(MINOR)
	LIBSO:=$(ROOT)/$(SONAME).$(PATCH)
else
	LIB:=$(ROOT)/phobos.lib
endif

################################################################################
MAIN = $(ROOT)/emptymain.d

# Given one or more packages, returns the modules they contain
P2MODULES=$(foreach P,$1,$(addprefix $P/,$(PACKAGE_$(subst /,_,$P))))

# Packages in std. Just mention the package name here. The contents of package
# xy/zz is in variable PACKAGE_xy_zz. This allows automation in iterating
# packages and their modules.
STD_PACKAGES = std $(addprefix std/,\
  algorithm container datetime digest experimental/allocator \
  experimental/allocator/building_blocks experimental/logger \
  net uni \
  experimental range regex windows)

# Modules broken down per package

PACKAGE_std = array ascii base64 bigint bitmanip compiler complex concurrency \
  conv csv demangle encoding exception file format \
  functional getopt json math mathspecial meta mmfile numeric \
  outbuffer package parallelism path process random signals socket stdint \
  stdio string system traits typecons \
  uri utf uuid variant xml zip zlib
PACKAGE_std_experimental = checkedint typecons
PACKAGE_std_algorithm = comparison iteration mutation package searching setops \
  sorting
PACKAGE_std_container = array binaryheap dlist package rbtree slist util
PACKAGE_std_datetime = date interval package stopwatch systime timezone
PACKAGE_std_digest = crc hmac md murmurhash package ripemd sha
PACKAGE_std_experimental_logger = core filelogger \
  nulllogger multilogger package
PACKAGE_std_experimental_allocator = \
  common gc_allocator mallocator mmap_allocator package showcase typed
PACKAGE_std_experimental_allocator_building_blocks = \
  affix_allocator aligned_block_list allocator_list ascending_page_allocator \
  bucketizer fallback_allocator free_list free_tree bitmapped_block \
  kernighan_ritchie null_allocator package quantizer \
  region scoped_allocator segregator stats_collector
PACKAGE_std_net = curl isemail
PACKAGE_std_range = interfaces package primitives
PACKAGE_std_regex = package $(addprefix internal/,generator ir parser \
  backtracking tests tests2 thompson kickstart)
PACKAGE_std_uni = package
PACKAGE_std_windows = charset registry syserror

# Modules in std (including those in packages)
STD_MODULES=$(call P2MODULES,$(STD_PACKAGES))

# NoAutodecode test modules.
# List all modules whose unittests are known to work without autodecode enabled.
<<<<<<< HEAD
NO_AUTODECODE_MODULES=
=======
NO_AUTODECODE_MODULES= std/utf
>>>>>>> f97c2c05

# Other D modules that aren't under std/
EXTRA_MODULES_COMMON := $(addprefix etc/c/,curl odbc/sql odbc/sqlext \
  odbc/sqltypes odbc/sqlucode sqlite3 zlib)

EXTRA_DOCUMENTABLES := $(EXTRA_MODULES_COMMON)

EXTRA_MODULES_INTERNAL := $(addprefix std/, \
	algorithm/internal \
	digest/digest \
	$(addprefix internal/, \
		cstring digest/sha_SSSE3 \
		$(addprefix math/, biguintcore biguintnoasm biguintx86	\
						   errorfunction gammafunction ) \
		scopebuffer test/dummyrange test/range \
		$(addprefix unicode_, comp decomp grapheme norm tables) \
		windows/advapi32 \
	) \
	typetuple \
)

EXTRA_MODULES += $(EXTRA_DOCUMENTABLES) $(EXTRA_MODULES_INTERNAL)

# Aggregate all D modules relevant to this build
D_MODULES = $(STD_MODULES) $(EXTRA_MODULES)

# Add the .d suffix to the module names
D_FILES = $(addsuffix .d,$(D_MODULES))
# Aggregate all D modules over all OSs (this is for the zip file)
ALL_D_FILES = $(addsuffix .d, $(STD_MODULES) $(EXTRA_MODULES_COMMON) \
  $(EXTRA_MODULES_LINUX) $(EXTRA_MODULES_OSX) $(EXTRA_MODULES_FREEBSD) \
  $(EXTRA_MODULES_WIN32) $(EXTRA_MODULES_INTERNAL))

# C files to be part of the build
C_MODULES = $(addprefix etc/c/zlib/, adler32 compress crc32 deflate	\
	gzclose gzlib gzread gzwrite infback inffast inflate inftrees trees uncompr zutil)

OBJS = $(addsuffix $(DOTOBJ),$(addprefix $(ROOT)/,$(C_MODULES)))

MAKEFILE = $(firstword $(MAKEFILE_LIST))

# build with shared library support (defaults to true on supported platforms)
SHARED=$(if $(findstring $(OS),linux freebsd),1,)

TESTS_EXTRACTOR=$(ROOT)/tests_extractor
PUBLICTESTS_DIR=$(ROOT)/publictests
BETTERCTESTS_DIR=$(ROOT)/betterctests

################################################################################
# Rules begin here
################################################################################

# Main target (builds the dll on linux, too)
ifeq (1,$(SHARED))
all : lib dll
else
all : lib
endif

ifneq (,$(findstring Darwin_64_32, $(PWD)))
install:
	echo "Darwin_64_32_disabled"
else
install :
	$(MAKE) -f $(MAKEFILE) OS=$(OS) MODEL=$(MODEL) BUILD=release INSTALL_DIR=$(INSTALL_DIR) \
		DMD=$(DMD) install2
endif

.PHONY : unittest
ifeq (1,$(BUILD_WAS_SPECIFIED))
unittest : $(addsuffix .run,$(addprefix unittest/,$(D_MODULES)))
else
unittest : unittest-debug unittest-release
unittest-%:
	$(MAKE) -f $(MAKEFILE) unittest OS=$(OS) MODEL=$(MODEL) DMD=$(DMD) BUILD=$*
endif

################################################################################
# Patterns begin here
################################################################################

.PHONY: lib dll
lib: $(LIB)
dll: $(ROOT)/libphobos2.so

$(ROOT)/%$(DOTOBJ): %.c
	@[ -d $(dir $@) ] || mkdir -p $(dir $@) || [ -d $(dir $@) ]
	$(CC) -c $(CFLAGS) $< $(OUTFILEFLAG)$@

$(LIB): $(OBJS) $(ALL_D_FILES) $(DRUNTIME)
	$(DMD) $(DFLAGS) -lib -of$@ $(DRUNTIME) $(D_FILES) $(OBJS)

$(ROOT)/libphobos2.so: $(ROOT)/$(SONAME)
	ln -sf $(notdir $(LIBSO)) $@

$(ROOT)/$(SONAME): $(LIBSO)
	ln -sf $(notdir $(LIBSO)) $@

$(LIBSO): override PIC:=-fPIC
$(LIBSO): $(OBJS) $(ALL_D_FILES) $(DRUNTIMESO)
	$(DMD) $(DFLAGS) -shared $(NODEFAULTLIB) -of$@ -L-soname=$(SONAME) $(DRUNTIMESO) $(LINKDL) $(D_FILES) $(OBJS)

ifeq (osx,$(OS))
# Build fat library that combines the 32 bit and the 64 bit libraries
libphobos2.a: $(ROOT_OF_THEM_ALL)/osx/release/libphobos2.a
$(ROOT_OF_THEM_ALL)/osx/release/libphobos2.a:
	$(MAKE) -f $(MAKEFILE) OS=$(OS) MODEL=32 BUILD=release
	$(MAKE) -f $(MAKEFILE) OS=$(OS) MODEL=64 BUILD=release
	lipo $(ROOT_OF_THEM_ALL)/osx/release/32/libphobos2.a \
		$(ROOT_OF_THEM_ALL)/osx/release/64/libphobos2.a \
		-create -output $@
endif

################################################################################
# Unittests
################################################################################

DISABLED_TESTS =
ifeq ($(OS),freebsd)
    ifeq ($(MODEL),32)
    # Curl tests for FreeBSD 32-bit are temporarily disabled.
    # https://github.com/braddr/d-tester/issues/70
    # https://issues.dlang.org/show_bug.cgi?id=18519
    DISABLED_TESTS += std/net/curl
    endif
endif

$(addsuffix .run,$(addprefix unittest/,$(DISABLED_TESTS))) :
	@echo Testing $@ - disabled

UT_D_OBJS:=$(addprefix $(ROOT)/unittest/,$(addsuffix $(DOTOBJ),$(D_MODULES)))
# need to recompile all unittest objects whenever sth. changes
$(UT_D_OBJS): $(ALL_D_FILES)
$(UT_D_OBJS): $(ROOT)/unittest/%$(DOTOBJ): %.d
	@mkdir -p $(dir $@)
	$(DMD) $(DFLAGS) $(UDFLAGS) -c -of$@ $<

ifneq (1,$(SHARED))

$(UT_D_OBJS): $(DRUNTIME)

$(ROOT)/unittest/test_runner: $(DRUNTIME_PATH)/src/test_runner.d $(UT_D_OBJS) $(OBJS) $(DRUNTIME)
	$(DMD) $(DFLAGS) $(UDFLAGS) -of$@ $(DRUNTIME_PATH)/src/test_runner.d $(UT_D_OBJS) $(OBJS) $(DRUNTIME) $(LINKDL) $(NODEFAULTLIB)

else

UT_LIBSO:=$(ROOT)/unittest/libphobos2-ut.so

$(UT_D_OBJS): $(DRUNTIMESO)

$(UT_LIBSO): override PIC:=-fPIC
$(UT_LIBSO): $(UT_D_OBJS) $(OBJS) $(DRUNTIMESO)
	$(DMD) $(DFLAGS) -shared $(UDFLAGS) -of$@ $(UT_D_OBJS) $(OBJS) $(DRUNTIMESO) $(LINKDL) $(NODEFAULTLIB)

$(ROOT)/unittest/test_runner: $(DRUNTIME_PATH)/src/test_runner.d $(UT_LIBSO)
	$(DMD) $(DFLAGS) -of$@ $< -L$(UT_LIBSO) $(NODEFAULTLIB)

endif

# macro that returns the module name given the src path
moduleName=$(subst /,.,$(1))

# target for batch unittests (using shared phobos library and test_runner)
unittest/%.run : $(ROOT)/unittest/test_runner
	$(QUIET)$(TIMELIMIT)$(RUN) $< $(call moduleName,$*)

# Target for quickly running a single unittest (using static phobos library).
# For example: "make std/algorithm/mutation.test"
# The mktemp business is needed so .o files don't clash in concurrent unittesting.
%.test : %.d $(LIB)
	T=`mktemp -d /tmp/.dmd-run-test.XXXXXX` &&                                                              \
	  (                                                                                                     \
	    $(DMD) -od$$T $(DFLAGS) -main $(UDFLAGS) $(LIB) $(NODEFAULTLIB) $(LINKDL) -cov=ctfe -run $< ;     \
	    RET=$$? ; rm -rf $$T ; exit $$RET                                                                   \
	  )

# Target for quickly unittesting all modules and packages within a package,
# transitively. For example: "make std/algorithm.test"
%.test : $(LIB)
	$(MAKE) -f $(MAKEFILE) $(addsuffix .test,$(patsubst %.d,%,$(wildcard $*/*)))

# Recursive target for %.debug
# It has to be recursive as %.debug depends on $(LIB) and we don't want to
# force the user to call make with BUILD=debug.
# Therefore we call %.debug_with_debugger and pass BUILD=debug from %.debug
# This forces all of phobos to have debug symbols, which we need as we don't
# know where debugging is leading us.
%.debug_with_debugger : %.d $(LIB)
	$(DMD) $(DFLAGS) -main $(UDFLAGS) $(LIB) $(NODEFAULTLIB) $(LINKDL) $<
	$(DEBUGGER) ./$(basename $(notdir $<))

# Target for quickly debugging a single module
# For example: make -f posix.mak DEBUGGER=ddd std/format.debug
# ddd in this case is a graphical frontend to gdb
%.debug : %.d
	 BUILD=debug $(MAKE) -f $(MAKEFILE) $(basename $<).debug_with_debugger

################################################################################
# More stuff
################################################################################

# Disable implicit rule
%$(DOTEXE) : %$(DOTOBJ)

%/.directory :
	mkdir -p $* || exists $*
	touch $@

clean :
	rm -rf $(ROOT_OF_THEM_ALL) $(ZIPFILE)

gitzip:
	git archive --format=zip HEAD > $(ZIPFILE)

zip :
	-rm -f $(ZIPFILE)
	zip -r $(ZIPFILE) . -x .git\* -x generated\*

install2 : all
	$(eval lib_dir=$(if $(filter $(OS),osx), lib, lib$(MODEL)))
	mkdir -p $(INSTALL_DIR)/$(OS)/$(lib_dir)
	cp $(LIB) $(INSTALL_DIR)/$(OS)/$(lib_dir)/
ifeq (1,$(SHARED))
	cp -P $(LIBSO) $(INSTALL_DIR)/$(OS)/$(lib_dir)/
	cp -P $(ROOT)/$(SONAME) $(INSTALL_DIR)/$(OS)/$(lib_dir)/
	cp -P $(ROOT)/libphobos2.so $(INSTALL_DIR)/$(OS)/$(lib_dir)/
endif
	mkdir -p $(INSTALL_DIR)/src/phobos/etc
	mkdir -p $(INSTALL_DIR)/src/phobos/std
	cp -r std/* $(INSTALL_DIR)/src/phobos/std/
	cp -r etc/* $(INSTALL_DIR)/src/phobos/etc/
	cp LICENSE_1_0.txt $(INSTALL_DIR)/phobos-LICENSE.txt

ifeq (1,$(CUSTOM_DRUNTIME))
# We consider a custom-set DRUNTIME a sign they build druntime themselves
else
# This rule additionally produces $(DRUNTIMESO). Add a fake dependency
# to always invoke druntime's make. Use FORCE instead of .PHONY to
# avoid rebuilding phobos when $(DRUNTIME) didn't change.
$(DRUNTIME): FORCE
	$(MAKE) -C $(DRUNTIME_PATH) -f posix.mak MODEL=$(MODEL) DMD=$(DMD) OS=$(OS) BUILD=$(BUILD)

ifeq (,$(findstring win,$(OS)))
$(DRUNTIMESO): $(DRUNTIME)
endif

FORCE:

endif

JSON = phobos.json
json : $(JSON)
$(JSON) : $(ALL_D_FILES)
	$(DMD) $(DFLAGS) -o- -Xf$@ $^

###########################################################
# HTML documentation
# the following variables will be set by dlang.org:
#     DOC_OUTPUT_DIR, STDDOC
###########################################################
SRC_DOCUMENTABLES = index.d $(addsuffix .d,$(STD_MODULES) $(EXTRA_DOCUMENTABLES))
# Set DDOC, the documentation generator
DDOC=$(DMD) -conf= $(MODEL_FLAG) -w -c -o- -version=StdDdoc \
	-I$(DRUNTIME_PATH)/import $(DMDEXTRAFLAGS)

# D file to html, e.g. std/conv.d -> std_conv.html
# But "package.d" is special cased: std/range/package.d -> std_range.html
D2HTML=$(foreach p,$1,$(if $(subst package.d,,$(notdir $p)),$(subst /,_,$(subst .d,.html,$p)),$(subst /,_,$(subst /package.d,.html,$p))))

HTMLS=$(addprefix $(DOC_OUTPUT_DIR)/, \
	$(call D2HTML, $(SRC_DOCUMENTABLES)))

$(DOC_OUTPUT_DIR)/. :
	mkdir -p $@

# For each module, define a rule e.g.:
# ../web/phobos/std_conv.html : std/conv.d $(STDDOC) ; ...
$(foreach p,$(SRC_DOCUMENTABLES),$(eval \
$(DOC_OUTPUT_DIR)/$(call D2HTML,$p) : $p $(STDDOC) ;\
  $(DDOC) project.ddoc $(STDDOC) -Df$$@ $$<))

# this target is called by dlang.org
html : $(DOC_OUTPUT_DIR)/. $(HTMLS)

build-html:
	${MAKE} -C $(DLANG_ORG_DIR) -f posix.mak phobos-prerelease

################################################################################
# Automatically create dlang/tools repository if non-existent
################################################################################

${TOOLS_DIR}:
	git clone --depth=1 ${GIT_HOME}/$(@F) $@

$(TOOLS_DIR)/checkwhitespace.d: | $(TOOLS_DIR)
$(TOOLS_DIR)/tests_extractor.d: | $(TOOLS_DIR)

#################### test for undesired white spaces ##########################
CWS_TOCHECK = posix.mak win32.mak win64.mak
CWS_TOCHECK += $(ALL_D_FILES) index.d

checkwhitespace: $(LIB) $(TOOLS_DIR)/checkwhitespace.d
	$(DMD) $(DFLAGS) $(NODEFAULTLIB) $(LIB) -run $(TOOLS_DIR)/checkwhitespace.d $(CWS_TOCHECK)

#############################
# Submission to Phobos are required to conform to the DStyle
# The tests below automate some, but not all parts of the DStyle guidelines.
# See also: http://dlang.org/dstyle.html
#############################

$(DSCANNER_DIR):
	git clone https://github.com/dlang-community/Dscanner $@
	git -C $@ checkout $(DSCANNER_HASH)
	git -C $@ submodule update --init --recursive

$(DSCANNER_DIR)/dsc: | $(DSCANNER_DIR) $(DMD) $(LIB)
	# debug build is faster, but disable 'missing import' messages (missing core from druntime)
	sed 's/dparse_verbose/StdLoggerDisableWarning/' $(DSCANNER_DIR)/makefile > $(DSCANNER_DIR)/dscanner_makefile_tmp
	mv $(DSCANNER_DIR)/dscanner_makefile_tmp $(DSCANNER_DIR)/makefile
	DC=$(abspath $(DMD)) DFLAGS="$(DFLAGS) -defaultlib=$(LIB)" $(MAKE) -C $(DSCANNER_DIR) githash debug

style: style_lint publictests

# runs static code analysis with Dscanner
dscanner: $(LIB)
	@# The dscanner target is without dependencies to avoid constant rebuilds of Phobos (`make` always rebuilds order-only dependencies)
	@# However, we still need to ensure that the DScanner binary is built once
	@[ -f $(DSCANNER_DIR)/dsc ] || ${MAKE} -f posix.mak $(DSCANNER_DIR)/dsc
	@echo "Running DScanner"
	$(DSCANNER_DIR)/dsc --config .dscanner.ini --styleCheck etc std -I.

style_lint_shellcmds:
	@echo "Check for trailing whitespace"
	grep -nr '[[:blank:]]$$' $$(find etc std -name '*.d'); test $$? -eq 1

	@echo "Enforce whitespace before opening parenthesis"
	grep -nrE "\<(for|foreach|foreach_reverse|if|while|switch|catch|version)\(" $$(find etc std -name '*.d') ; test $$? -eq 1

	@echo "Enforce no whitespace after opening parenthesis"
	grep -nrE "\<(version) \( " $$(find etc std -name '*.d') ; test $$? -eq 1

	@echo "Enforce whitespace between colon(:) for import statements (doesn't catch everything)"
	grep -nr 'import [^/,=]*:.*;' $$(find etc std -name '*.d') | grep -vE "import ([^ ]+) :\s"; test $$? -eq 1

	@echo "Check for package wide std.algorithm imports"
	grep -nr 'import std.algorithm : ' $$(find etc std -name '*.d') ; test $$? -eq 1

	@echo "Enforce Allman style"
	grep -nrE '(if|for|foreach|foreach_reverse|while|unittest|switch|else|version) .*{$$' $$(find etc std -name '*.d'); test $$? -eq 1

	@echo "Enforce do { to be in Allman style"
	grep -nr 'do *{$$' $$(find etc std -name '*.d') ; test $$? -eq 1

	@echo "Enforce no space between assert and the opening brace, i.e. assert("
	grep -nrE 'assert +\(' $$(find etc std -name '*.d') ; test $$? -eq 1

	@echo "Enforce space after cast(...)"
	grep -nrE '[^"]cast\([^)]*?\)[[:alnum:]]' $$(find etc std -name '*.d') ; test $$? -eq 1

	@echo "Enforce space between a .. b"
	grep -nrE '[[:alnum:]][.][.][[:alnum:]]|[[:alnum:]] [.][.][[:alnum:]]|[[:alnum:]][.][.] [[:alnum:]]' $$(find etc std -name '*.d' | grep -vE 'std/string.d|std/uni/package.d') ; test $$? -eq 1

	@echo "Enforce space between binary operators"
	grep -nrE "[[:alnum:]](==|!=|<=|<<|>>|>>>|^^)[[:alnum:]]|[[:alnum:]] (==|!=|<=|<<|>>|>>>|^^)[[:alnum:]]|[[:alnum:]](==|!=|<=|<<|>>|>>>|^^) [[:alnum:]]" $$(find etc std -name '*.d'); test $$? -eq 1

	@echo "Validate changelog files (Do _not_ use REF in the title!)"
	@for file in $$(find changelog -name '*.dd') ; do  \
		cat $$file | head -n1 | grep -nqE '\$$\((REF|LINK2|HTTP|MREF)' && \
		{ echo "$$file: The title line can't contain links - it's already a link" && exit 1; } ;\
		cat $$file | head -n2 | tail -n1 | grep -q '^$$' || \
		{ echo "$$file: After the title line an empty, separating line is expected" && exit 1; } ;\
		cat $$file | head -n3 | tail -n1 | grep -nqE '^.{1,}$$'  || \
		{ echo "$$file: The title is supposed to be followed by a long description" && exit 1; } ;\
	done

style_lint: style_lint_shellcmds dscanner
	@echo "Check that Ddoc runs without errors"
	$(DMD) $(DFLAGS) $(NODEFAULTLIB) $(LIB) -w -D -Df/dev/null -main -c -o- $$(find etc std -type f -name '*.d') 2>&1

################################################################################
# Build the test extractor.
# - extracts and runs public unittest examples to checks for missing imports
# - extracts and runs @betterC unittests
################################################################################

$(TESTS_EXTRACTOR): $(TOOLS_DIR)/tests_extractor.d | $(LIB)
	DFLAGS="$(DFLAGS) $(LIB) $(NODEFAULTLIB) $(LINKDL)" $(DUB) build --force --compiler=$${PWD}/$(DMD) --single $<
	mv $(TOOLS_DIR)/tests_extractor $@

test_extractor: $(TESTS_EXTRACTOR)

################################################################################
# Extract public tests of a module and test them in an separate file (i.e. without its module)
# This is done to check for potentially missing imports in the examples, e.g.
# make -f posix.mak std/format.publictests
################################################################################

publictests: $(addsuffix .publictests,$(D_MODULES))

%.publictests: %.d $(LIB) $(TESTS_EXTRACTOR) | $(PUBLICTESTS_DIR)/.directory
	@$(TESTS_EXTRACTOR) --inputdir  $< --outputdir $(PUBLICTESTS_DIR)
	@$(DMD) $(DFLAGS) $(NODEFAULTLIB) $(LIB) -main $(UDFLAGS) -run $(PUBLICTESTS_DIR)/$(subst /,_,$<)

################################################################################
# Check and run @betterC tests
# ----------------------------
#
# Extract @betterC tests of a module and run them in -betterC
#
#   make -f posix.mak std/format.betterc
################################################################################

betterc-phobos-tests: $(addsuffix .betterc,$(D_MODULES))
betterc: betterc-phobos-tests

%.betterc: %.d | $(BETTERCTESTS_DIR)/.directory
	@# Due to the FORCE rule on druntime, make will always try to rebuild Phobos (even as an order-only dependency)
	@# However, we still need to ensure that the test_extractor is built once
	@[ -f "$(TESTS_EXTRACTOR)" ] || ${MAKE} -f posix.mak "$(TESTS_EXTRACTOR)"
	$(TESTS_EXTRACTOR) --betterC --attributes betterC \
		--inputdir  $< --outputdir $(BETTERCTESTS_DIR)
	$(DMD) $(DFLAGS) $(NODEFAULTLIB) -betterC -unittest -run $(BETTERCTESTS_DIR)/$(subst /,_,$<)

################################################################################

.PHONY : auto-tester-build
ifneq (,$(findstring Darwin_64_32, $(PWD)))
auto-tester-build:
	echo "Darwin_64_32_disabled"
else
auto-tester-build: all checkwhitespace
endif

.PHONY : auto-tester-test
ifneq (,$(findstring Darwin_64_32, $(PWD)))
auto-tester-test:
	echo "Darwin_64_32_disabled"
else
auto-tester-test: unittest
endif

.PHONY: buildkite-test
buildkite-test: unittest betterc

.PHONY: autodecode-test
autodecode-test: $(addsuffix .test,$(NO_AUTODECODE_MODULES))

.DELETE_ON_ERROR: # GNU Make directive (delete output files on error)<|MERGE_RESOLUTION|>--- conflicted
+++ resolved
@@ -245,11 +245,7 @@
 
 # NoAutodecode test modules.
 # List all modules whose unittests are known to work without autodecode enabled.
-<<<<<<< HEAD
-NO_AUTODECODE_MODULES=
-=======
 NO_AUTODECODE_MODULES= std/utf
->>>>>>> f97c2c05
 
 # Other D modules that aren't under std/
 EXTRA_MODULES_COMMON := $(addprefix etc/c/,curl odbc/sql odbc/sqlext \
