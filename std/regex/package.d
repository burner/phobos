/++
  $(LINK2 https://en.wikipedia.org/wiki/Regular_expression, Regular expressions)
  are a commonly used method of pattern matching
  on strings, with $(I regex) being a catchy word for a pattern in this domain
  specific language. Typical problems usually solved by regular expressions
  include validation of user input and the ubiquitous find $(AMP) replace
  in text processing utilities.

$(SCRIPT inhibitQuickIndex = 1;)
$(BOOKTABLE,
$(TR $(TH Category) $(TH Functions))
$(TR $(TD Matching) $(TD
        $(LREF bmatch)
        $(LREF match)
        $(LREF matchAll)
        $(LREF matchFirst)
))
$(TR $(TD Building) $(TD
        $(LREF ctRegex)
        $(LREF escaper)
        $(LREF _regex)
))
$(TR $(TD Replace) $(TD
        $(LREF replace)
        $(LREF replaceAll)
        $(LREF replaceAllInto)
        $(LREF replaceFirst)
        $(LREF replaceFirstInto)
))
$(TR $(TD Split) $(TD
        $(LREF split)
        $(LREF splitter)
))
$(TR $(TD Objects) $(TD
        $(LREF Captures)
        $(LREF Regex)
        $(LREF RegexException)
        $(LREF RegexMatch)
        $(LREF Splitter)
        $(LREF StaticRegex)
))
)

  $(SECTION Synopsis)
  ---
  import std.regex;
  import std.stdio;
  void main()
  {
      // Print out all possible dd/mm/yy(yy) dates found in user input.
      auto r = regex(r"\b[0-9][0-9]?/[0-9][0-9]?/[0-9][0-9](?:[0-9][0-9])?\b");
      foreach (line; stdin.byLine)
      {
        // matchAll() returns a range that can be iterated
        // to get all subsequent matches.
        foreach (c; matchAll(line, r))
            writeln(c.hit);
      }
  }
  ...

  // Create a static regex at compile-time, which contains fast native code.
  auto ctr = ctRegex!(`^.*/([^/]+)/?$`);

  // It works just like a normal regex:
  auto c2 = matchFirst("foo/bar", ctr);   // First match found here, if any
  assert(!c2.empty);   // Be sure to check if there is a match before examining contents!
  assert(c2[1] == "bar");   // Captures is a range of submatches: 0 = full match.

  ...
  // multi-pattern regex
  auto multi = regex([`\d+,\d+`,`(a-z]+):(\d+)`]);
  auto m = "abc:43 12,34".matchAll(multi);
  assert(m.front.whichPattern == 2);
  assert(m.front[1] == "abc");
  assert(m.front[2] == "43");
  m.popFront();
  assert(m.front.whichPattern == 1);
  assert(m.front[1] == "12");
  ...

  // The result of the $(D matchAll/matchFirst) is directly testable with if/assert/while.
  // e.g. test if a string consists of letters:
  assert(matchFirst("Letter", `^\p{L}+$`));
  ---

  $(SECTION Syntax and general information)
  The general usage guideline is to keep regex complexity on the side of simplicity,
  as its capabilities reside in purely character-level manipulation.
  As such it's ill-suited for tasks involving higher level invariants
  like matching an integer number $(U bounded) in an [a,b] interval.
  Checks of this sort of are better addressed by additional post-processing.

  The basic syntax shouldn't surprise experienced users of regular expressions.
  For an introduction to $(D std.regex) see a
  $(HTTP dlang.org/regular-expression.html, short tour) of the module API
  and its abilities.

  There are other web resources on regular expressions to help newcomers,
  and a good $(HTTP www.regular-expressions.info, reference with tutorial)
  can easily be found.

  This library uses a remarkably common ECMAScript syntax flavor
  with the following extensions:
  $(UL
    $(LI Named subexpressions, with Python syntax. )
    $(LI Unicode properties such as Scripts, Blocks and common binary properties e.g Alphabetic, White_Space, Hex_Digit etc.)
    $(LI Arbitrary length and complexity lookbehind, including lookahead in lookbehind and vise-versa.)
  )

  $(REG_START Pattern syntax )
  $(I std.regex operates on codepoint level,
    'character' in this table denotes a single Unicode codepoint.)
  $(REG_TABLE
    $(REG_TITLE Pattern element, Semantics )
    $(REG_TITLE Atoms, Match single characters )
    $(REG_ROW any character except [{|*+?()^$, Matches the character itself. )
    $(REG_ROW ., In single line mode matches any character.
      Otherwise it matches any character except '\n' and '\r'. )
    $(REG_ROW [class], Matches a single character
      that belongs to this character class. )
    $(REG_ROW [^class], Matches a single character that
      does $(U not) belong to this character class.)
    $(REG_ROW \cC, Matches the control character corresponding to letter C)
    $(REG_ROW \xXX, Matches a character with hexadecimal value of XX. )
    $(REG_ROW \uXXXX, Matches a character  with hexadecimal value of XXXX. )
    $(REG_ROW \U00YYYYYY, Matches a character with hexadecimal value of YYYYYY. )
    $(REG_ROW \f, Matches a formfeed character. )
    $(REG_ROW \n, Matches a linefeed character. )
    $(REG_ROW \r, Matches a carriage return character. )
    $(REG_ROW \t, Matches a tab character. )
    $(REG_ROW \v, Matches a vertical tab character. )
    $(REG_ROW \d, Matches any Unicode digit. )
    $(REG_ROW \D, Matches any character except Unicode digits. )
    $(REG_ROW \w, Matches any word character (note: this includes numbers).)
    $(REG_ROW \W, Matches any non-word character.)
    $(REG_ROW \s, Matches whitespace, same as \p{White_Space}.)
    $(REG_ROW \S, Matches any character except those recognized as $(I \s ). )
    $(REG_ROW \\, Matches \ character. )
    $(REG_ROW \c where c is one of [|*+?(), Matches the character c itself. )
    $(REG_ROW \p{PropertyName}, Matches a character that belongs
        to the Unicode PropertyName set.
      Single letter abbreviations can be used without surrounding {,}. )
    $(REG_ROW  \P{PropertyName}, Matches a character that does not belong
        to the Unicode PropertyName set.
      Single letter abbreviations can be used without surrounding {,}. )
    $(REG_ROW \p{InBasicLatin}, Matches any character that is part of
          the BasicLatin Unicode $(U block).)
    $(REG_ROW \P{InBasicLatin}, Matches any character except ones in
          the BasicLatin Unicode $(U block).)
    $(REG_ROW \p{Cyrillic}, Matches any character that is part of
        Cyrillic $(U script).)
    $(REG_ROW \P{Cyrillic}, Matches any character except ones in
        Cyrillic $(U script).)
    $(REG_TITLE Quantifiers, Specify repetition of other elements)
    $(REG_ROW *, Matches previous character/subexpression 0 or more times.
      Greedy version - tries as many times as possible.)
    $(REG_ROW *?, Matches previous character/subexpression 0 or more times.
      Lazy version  - stops as early as possible.)
    $(REG_ROW +, Matches previous character/subexpression 1 or more times.
      Greedy version - tries as many times as possible.)
    $(REG_ROW +?, Matches previous character/subexpression 1 or more times.
      Lazy version  - stops as early as possible.)
    $(REG_ROW {n}, Matches previous character/subexpression exactly n times. )
    $(REG_ROW {n$(COMMA)}, Matches previous character/subexpression n times or more.
      Greedy version - tries as many times as possible. )
    $(REG_ROW {n$(COMMA)}?, Matches previous character/subexpression n times or more.
      Lazy version - stops as early as possible.)
    $(REG_ROW {n$(COMMA)m}, Matches previous character/subexpression n to m times.
      Greedy version - tries as many times as possible, but no more than m times. )
    $(REG_ROW {n$(COMMA)m}?, Matches previous character/subexpression n to m times.
      Lazy version - stops as early as possible, but no less then n times.)
    $(REG_TITLE Other, Subexpressions $(AMP) alternations )
    $(REG_ROW (regex),  Matches subexpression regex,
      saving matched portion of text for later retrieval. )
    $(REG_ROW (?#comment), An inline comment that is ignored while matching.)
    $(REG_ROW (?:regex), Matches subexpression regex,
      $(U not) saving matched portion of text. Useful to speed up matching. )
    $(REG_ROW A|B, Matches subexpression A, or failing that, matches B. )
    $(REG_ROW (?P$(LT)name$(GT)regex), Matches named subexpression
        regex labeling it with name 'name'.
        When referring to a matched portion of text,
        names work like aliases in addition to direct numbers.
     )
    $(REG_TITLE Assertions, Match position rather than character )
    $(REG_ROW ^, Matches at the begining of input or line (in multiline mode).)
    $(REG_ROW $, Matches at the end of input or line (in multiline mode). )
    $(REG_ROW \b, Matches at word boundary. )
    $(REG_ROW \B, Matches when $(U not) at word boundary. )
    $(REG_ROW (?=regex), Zero-width lookahead assertion.
        Matches at a point where the subexpression
        regex could be matched starting from the current position.
      )
    $(REG_ROW (?!regex), Zero-width negative lookahead assertion.
        Matches at a point where the subexpression
        regex could $(U not) be matched starting from the current position.
      )
    $(REG_ROW (?<=regex), Zero-width lookbehind assertion. Matches at a point
        where the subexpression regex could be matched ending
        at the current position (matching goes backwards).
      )
    $(REG_ROW  (?<!regex), Zero-width negative lookbehind assertion.
      Matches at a point where the subexpression regex could $(U not)
      be matched ending at the current position (matching goes backwards).
     )
  )

  $(REG_START Character classes )
  $(REG_TABLE
    $(REG_TITLE Pattern element, Semantics )
    $(REG_ROW Any atom, Has the same meaning as outside of a character class.)
    $(REG_ROW a-z, Includes characters a, b, c, ..., z. )
    $(REG_ROW [a||b]$(COMMA) [a--b]$(COMMA) [a~~b]$(COMMA) [a$(AMP)$(AMP)b],
     Where a, b are arbitrary classes, means union, set difference,
     symmetric set difference, and intersection respectively.
     $(I Any sequence of character class elements implicitly forms a union.) )
  )

  $(REG_START Regex flags )
  $(REG_TABLE
    $(REG_TITLE Flag, Semantics )
    $(REG_ROW g, Global regex, repeat over the whole input. )
    $(REG_ROW i, Case insensitive matching. )
    $(REG_ROW m, Multi-line mode, match ^, $ on start and end line separators
       as well as start and end of input.)
    $(REG_ROW s, Single-line mode, makes . match '\n' and '\r' as well. )
    $(REG_ROW x, Free-form syntax, ignores whitespace in pattern,
      useful for formatting complex regular expressions. )
  )

  $(SECTION Unicode support)

  This library provides full Level 1 support* according to
    $(HTTP unicode.org/reports/tr18/, UTS 18). Specifically:
  $(UL
    $(LI 1.1 Hex notation via any of \uxxxx, \U00YYYYYY, \xZZ.)
    $(LI 1.2 Unicode properties.)
    $(LI 1.3 Character classes with set operations.)
    $(LI 1.4 Word boundaries use the full set of "word" characters.)
    $(LI 1.5 Using simple casefolding to match case
        insensitively across the full range of codepoints.)
    $(LI 1.6 Respecting line breaks as any of
        \u000A | \u000B | \u000C | \u000D | \u0085 | \u2028 | \u2029 | \u000D\u000A.)
    $(LI 1.7 Operating on codepoint level.)
  )
  *With exception of point 1.1.1, as of yet, normalization of input
    is expected to be enforced by user.

    $(SECTION Replace format string)

    A set of functions in this module that do the substitution rely
    on a simple format to guide the process. In particular the table below
    applies to the $(D format) argument of
    $(LREF replaceFirst) and $(LREF replaceAll).

    The format string can reference parts of match using the following notation.
    $(REG_TABLE
        $(REG_TITLE Format specifier, Replaced by )
        $(REG_ROW $$(AMP), the whole match. )
        $(REG_ROW $(DOLLAR)$(BACKTICK), part of input $(I preceding) the match. )
        $(REG_ROW $', part of input $(I following) the match. )
        $(REG_ROW $$, '$' character. )
        $(REG_ROW \c $(COMMA) where c is any character, the character c itself. )
        $(REG_ROW \\, '\' character. )
        $(REG_ROW $(DOLLAR)1 .. $(DOLLAR)99, submatch number 1 to 99 respectively. )
    )

  $(SECTION Slicing and zero memory allocations orientation)

  All matches returned by pattern matching functionality in this library
    are slices of the original input. The notable exception is the $(D replace)
    family of functions  that generate a new string from the input.

    In cases where producing the replacement is the ultimate goal
    $(LREF replaceFirstInto) and $(LREF replaceAllInto) could come in handy
    as functions that  avoid allocations even for replacement.

    Copyright: Copyright Dmitry Olshansky, 2011-

  License: $(HTTP boost.org/LICENSE_1_0.txt, Boost License 1.0).

  Authors: Dmitry Olshansky,

    API and utility constructs are modeled after the original $(D std.regex)
  by Walter Bright and Andrei Alexandrescu.

  Source: $(PHOBOSSRC std/_regex/_package.d)

Macros:
    REG_ROW = $(TR $(TD $(I $1 )) $(TD $+) )
    REG_TITLE = $(TR $(TD $(B $1)) $(TD $(B $2)) )
    REG_TABLE = <table border="1" cellspacing="0" cellpadding="5" > $0 </table>
    REG_START = <h3><div align="center"> $0 </div></h3>
    SECTION = <h3><a id="$1">$0</a></h3>
    S_LINK = <a href="#$1">$+</a>
 +/
module std.regex;

import std.regex.internal.ir;
import std.regex.internal.thompson; //TODO: get rid of this dependency
import std.traits, std.range.primitives;
import std.typecons; // : Flag, Yes, No;

/++
    $(D Regex) object holds regular expression pattern in compiled form.

    Instances of this object are constructed via calls to $(D regex).
    This is an intended form for caching and storage of frequently
    used regular expressions.

    Example:

    Test if this object doesn't contain any compiled pattern.
    ---
    Regex!char r;
    assert(r.empty);
    r = regex(""); // Note: "" is a valid regex pattern.
    assert(!r.empty);
    ---

    Getting a range of all the named captures in the regex.
    ----
    import std.range;
    import std.algorithm;

    auto re = regex(`(?P<name>\w+) = (?P<var>\d+)`);
    auto nc = re.namedCaptures;
    static assert(isRandomAccessRange!(typeof(nc)));
    assert(!nc.empty);
    assert(nc.length == 2);
    assert(nc.equal(["name", "var"]));
    assert(nc[0] == "name");
    assert(nc[1..$].equal(["var"]));
    ----
+/
public alias Regex(Char) = std.regex.internal.ir.Regex!(Char);

/++
    A $(D StaticRegex) is $(D Regex) object that contains D code specially
    generated at compile-time to speed up matching.

    Implicitly convertible to normal $(D Regex),
    however doing so will result in losing this additional capability.
+/
public alias StaticRegex(Char) = std.regex.internal.ir.StaticRegex!(Char);

/++
    Compile regular expression pattern for the later execution.
    Returns: $(D Regex) object that works on inputs having
    the same character width as $(D pattern).

    Params:
    pattern(s) = Regular expression(s) to match
    flags = The _attributes (g, i, m and x accepted)

    Throws: $(D RegexException) if there were any errors during compilation.
+/
@trusted public auto regex(S)(S[] patterns, const(char)[] flags="")
if (isSomeString!(S))
{
    import std.array : appender;
    import std.functional : memoize;
    enum cacheSize = 8; //TODO: invent nice interface to control regex caching
    S pat;
    if (patterns.length > 1)
    {
        auto app = appender!S();
        foreach (i, p; patterns)
        {
            if (i != 0)
                app.put("|");
            app.put("(?:");
            app.put(patterns[i]);
            app.put("\\");
            app.put(cast(dchar)(privateUseStart+i)); // special end marker
            app.put(")");
        }
        pat = app.data;
    }
    else
        pat = patterns[0];

    if (__ctfe)
        return regexImpl(pat, flags);
    return memoize!(regexImpl!S, cacheSize)(pat, flags);
}

///ditto
@trusted public auto regex(S)(S pattern, const(char)[] flags="")
if (isSomeString!(S))
{
    return regex([pattern], flags);
}

///
@system unittest
{
    // multi-pattern regex example
    auto multi = regex([`([a-z]+):(\d+)`, `(\d+),\d+`]); // multi regex
    auto m = "abc:43 12,34".matchAll(multi);
    assert(m.front.whichPattern == 1);
    assert(m.front[1] == "abc");
    assert(m.front[2] == "43");
    m.popFront();
    assert(m.front.whichPattern == 2);
    assert(m.front[1] == "12");
}

public auto regexImpl(S)(S pattern, const(char)[] flags="")
if (isSomeString!(S))
{
    import std.regex.internal.parser : Parser, CodeGen;
    auto parser = Parser!(Unqual!(typeof(pattern)), CodeGen)(pattern, flags);
    auto r = parser.program;
    return r;
}


template ctRegexImpl(alias pattern, string flags=[])
{
    import std.regex.internal.parser, std.regex.internal.backtracking;
    enum r = regex(pattern, flags);
    alias Char = BasicElementOf!(typeof(pattern));
    enum source = ctGenRegExCode(r);
    alias Matcher = BacktrackingMatcher!(true);
    @trusted bool func(ref Matcher!Char matcher)
    {
        debug(std_regex_ctr) pragma(msg, source);
        mixin(source);
    }
    enum nr = StaticRegex!Char(r, &func);
}

/++
    Compile regular expression using CTFE
    and generate optimized native machine code for matching it.

    Returns: StaticRegex object for faster matching.

    Params:
    pattern = Regular expression
    flags = The _attributes (g, i, m and x accepted)
+/
public enum ctRegex(alias pattern, alias flags=[]) = ctRegexImpl!(pattern, flags).nr;

enum isRegexFor(RegEx, R) = is(RegEx == Regex!(BasicElementOf!R))
     || is(RegEx == StaticRegex!(BasicElementOf!R));


/++
    $(D Captures) object contains submatches captured during a call
    to $(D match) or iteration over $(D RegexMatch) range.

    First element of range is the whole match.
+/
@trusted public struct Captures(R, DIndex = size_t)
if (isSomeString!R)
{//@trusted because of union inside
    alias DataIndex = DIndex;
    alias String = R;
private:
    import std.conv : text;
    R _input;
    int _nMatch;
    enum smallString = 3;
    enum SMALL_MASK = 0x8000_0000, REF_MASK= 0x1FFF_FFFF;
    union
    {
        Group!DataIndex[] big_matches;
        Group!DataIndex[smallString] small_matches;
    }
    uint _f, _b;
    uint _refcount; // ref count or SMALL MASK + num groups
    NamedGroup[] _names;

    this()(R input, uint n, NamedGroup[] named)
    {
        _input = input;
        _names = named;
        newMatches(n);
        _b = n;
        _f = 0;
    }

    this(alias Engine)(ref RegexMatch!(R,Engine) rmatch)
    {
        _input = rmatch._input;
        _names = rmatch._engine.re.dict;
        immutable n = rmatch._engine.re.ngroup;
        newMatches(n);
        _b = n;
        _f = 0;
    }

    @property inout(Group!DataIndex[]) matches() inout
    {
       return (_refcount & SMALL_MASK)  ? small_matches[0 .. _refcount & 0xFF] : big_matches;
    }

    void newMatches(uint n)
    {
        import core.stdc.stdlib : calloc;
        import std.exception : enforce;
        if (n > smallString)
        {
            auto p = cast(Group!DataIndex*) enforce(
                calloc(Group!DataIndex.sizeof,n),
                "Failed to allocate Captures struct"
            );
            big_matches = p[0 .. n];
            _refcount = 1;
        }
        else
        {
            _refcount = SMALL_MASK | n;
        }
    }

    bool unique()
    {
        return (_refcount & SMALL_MASK) || _refcount == 1;
    }

public:
    this(this)
    {
        if (!(_refcount & SMALL_MASK))
        {
            _refcount++;
        }
    }
    ~this()
    {
        import core.stdc.stdlib : free;
        if (!(_refcount & SMALL_MASK))
        {
            if (--_refcount == 0)
            {
                free(big_matches.ptr);
                big_matches = null;
            }
        }
    }
    ///Slice of input prior to the match.
    @property R pre()
    {
        return _nMatch == 0 ? _input[] : _input[0 .. matches[0].begin];
    }

    ///Slice of input immediately after the match.
    @property R post()
    {
        return _nMatch == 0 ? _input[] : _input[matches[0].end .. $];
    }

    ///Slice of matched portion of input.
    @property R hit()
    {
        assert(_nMatch);
        return _input[matches[0].begin .. matches[0].end];
    }

    ///Range interface.
    @property R front()
    {
        assert(_nMatch);
        return _input[matches[_f].begin .. matches[_f].end];
    }

    ///ditto
    @property R back()
    {
        assert(_nMatch);
        return _input[matches[_b - 1].begin .. matches[_b - 1].end];
    }

    ///ditto
    void popFront()
    {
        assert(!empty);
        ++_f;
    }

    ///ditto
    void popBack()
    {
        assert(!empty);
        --_b;
    }

    ///ditto
    @property bool empty() const { return _nMatch == 0 || _f >= _b; }

    ///ditto
    inout(R) opIndex()(size_t i) inout
    {
        assert(_f + i < _b,text("requested submatch number ", i," is out of range"));
        assert(matches[_f + i].begin <= matches[_f + i].end,
            text("wrong match: ", matches[_f + i].begin, "..", matches[_f + i].end));
        return _input[matches[_f + i].begin .. matches[_f + i].end];
    }

    /++
        Explicit cast to bool.
        Useful as a shorthand for !(x.empty) in if and assert statements.

        ---
        import std.regex;

        assert(!matchFirst("nothing", "something"));
        ---
    +/

    @safe bool opCast(T:bool)() const nothrow { return _nMatch != 0; }

    /++
        Number of pattern matched counting, where 1 - the first pattern.
        Returns 0 on no match.
    +/

    @safe @property int whichPattern() const nothrow { return _nMatch; }

    ///
    @system unittest
    {
        import std.regex;
        assert(matchFirst("abc", "[0-9]+", "[a-z]+").whichPattern == 2);
    }

    /++
        Lookup named submatch.

        ---
        import std.regex;
        import std.range;

        auto c = matchFirst("a = 42;", regex(`(?P<var>\w+)\s*=\s*(?P<value>\d+);`));
        assert(c["var"] == "a");
        assert(c["value"] == "42");
        popFrontN(c, 2);
        //named groups are unaffected by range primitives
        assert(c["var"] =="a");
        assert(c.front == "42");
        ----
    +/
    R opIndex(String)(String i) /*const*/ //@@@BUG@@@
        if (isSomeString!String)
    {
        size_t index = lookupNamedGroup(_names, i);
        return _input[matches[index].begin .. matches[index].end];
    }

    ///Number of matches in this object.
    @property size_t length() const { return _nMatch == 0 ? 0 : _b - _f;  }

    ///A hook for compatibility with original std.regex.
    @property ref captures(){ return this; }
}

///
@system unittest
{
    import std.range.primitives : popFrontN;

    auto c = matchFirst("@abc#", regex(`(\w)(\w)(\w)`));
    assert(c.pre == "@"); // Part of input preceding match
    assert(c.post == "#"); // Immediately after match
    assert(c.hit == c[0] && c.hit == "abc"); // The whole match
    assert(c[2] == "b");
    assert(c.front == "abc");
    c.popFront();
    assert(c.front == "a");
    assert(c.back == "c");
    c.popBack();
    assert(c.back == "b");
    popFrontN(c, 2);
    assert(c.empty);

    assert(!matchFirst("nothing", "something"));
}

/++
    A regex engine state, as returned by $(D match) family of functions.

    Effectively it's a forward range of Captures!R, produced
    by lazily searching for matches in a given input.

    $(D alias Engine) specifies an engine type to use during matching,
    and is automatically deduced in a call to $(D match)/$(D bmatch).
+/
@trusted public struct RegexMatch(R, alias Engine = ThompsonMatcher)
if (isSomeString!R)
{
private:
    import core.stdc.stdlib : malloc, free;
    alias Char = BasicElementOf!R;
    alias EngineType = Engine!Char;
    EngineType _engine;
    R _input;
    Captures!(R,EngineType.DataIndex) _captures;
    void[] _memory;//is ref-counted

    this(RegEx)(R input, RegEx prog)
    {
        import std.exception : enforce;
        _input = input;
        immutable size = EngineType.initialMemory(prog)+size_t.sizeof;
        _memory = (enforce(malloc(size), "malloc failed")[0 .. size]);
        scope(failure) free(_memory.ptr);
        *cast(size_t*)_memory.ptr = 1;
        _engine = EngineType(prog, Input!Char(input), _memory[size_t.sizeof..$]);
        static if (is(RegEx == StaticRegex!(BasicElementOf!R)))
            _engine.nativeFn = prog.nativeFn;
        _captures = Captures!(R,EngineType.DataIndex)(this);
        _captures._nMatch = _engine.match(_captures.matches);
        debug(std_regex_allocation) writefln("RefCount (ctor): %x %d", _memory.ptr, counter);
    }

    @property ref size_t counter(){ return *cast(size_t*)_memory.ptr; }
public:
    this(this)
    {
        if (_memory.ptr)
        {
            ++counter;
            debug(std_regex_allocation) writefln("RefCount (postblit): %x %d",
                _memory.ptr, *cast(size_t*)_memory.ptr);
        }
    }

    ~this()
    {
        if (_memory.ptr && --*cast(size_t*)_memory.ptr == 0)
        {
            debug(std_regex_allocation) writefln("RefCount (dtor): %x %d",
                _memory.ptr, *cast(size_t*)_memory.ptr);
            free(cast(void*)_memory.ptr);
        }
    }

    ///Shorthands for front.pre, front.post, front.hit.
    @property R pre()
    {
        return _captures.pre;
    }

    ///ditto
    @property R post()
    {
        return _captures.post;
    }

    ///ditto
    @property R hit()
    {
        return _captures.hit;
    }

    /++
        Functionality for processing subsequent matches of global regexes via range interface:
        ---
        import std.regex;
        auto m = matchAll("Hello, world!", regex(`\w+`));
        assert(m.front.hit == "Hello");
        m.popFront();
        assert(m.front.hit == "world");
        m.popFront();
        assert(m.empty);
        ---
    +/
    @property auto front()
    {
        return _captures;
    }

    ///ditto
    void popFront()
    {
        import std.exception : enforce;
        if (counter != 1)
        {//do cow magic first
            counter--;//we abandon this reference
            immutable size = EngineType.initialMemory(_engine.re)+size_t.sizeof;
            _memory = (enforce(malloc(size), "malloc failed")[0 .. size]);
            _engine = _engine.dupTo(_memory[size_t.sizeof .. size]);
            counter = 1;//points to new chunk
        }

        if (!_captures.unique)
        {
            // has external references - allocate new space
            _captures.newMatches(_engine.re.ngroup);
        }
        _captures._nMatch = _engine.match(_captures.matches);
    }

    ///ditto
    auto save(){ return this; }

    ///Test if this match object is empty.
    @property bool empty() const { return _captures._nMatch == 0; }

    ///Same as !(x.empty), provided for its convenience  in conditional statements.
    T opCast(T:bool)(){ return !empty; }

    /// Same as .front, provided for compatibility with original std.regex.
    @property auto captures() inout { return _captures; }

}

private @trusted auto matchOnce(alias Engine, RegEx, R)(R input, RegEx re)
{
    import core.stdc.stdlib : malloc, free;
    import std.exception : enforce;
    alias Char = BasicElementOf!R;
    alias EngineType = Engine!Char;

    size_t size = EngineType.initialMemory(re);
    void[] memory = enforce(malloc(size), "malloc failed")[0 .. size];
    scope(exit) free(memory.ptr);
    auto captures = Captures!(R, EngineType.DataIndex)(input, re.ngroup, re.dict);
    auto engine = EngineType(re, Input!Char(input), memory);
    static if (is(RegEx == StaticRegex!(BasicElementOf!R)))
        engine.nativeFn = re.nativeFn;
    captures._nMatch = engine.match(captures.matches);
    return captures;
}

private auto matchMany(alias Engine, RegEx, R)(R input, RegEx re)
{
    re.flags |= RegexOption.global;
    return RegexMatch!(R, Engine)(input, re);
}

@system unittest
{
    //sanity checks for new API
    auto re = regex("abc");
    assert(!"abc".matchOnce!(ThompsonMatcher)(re).empty);
    assert("abc".matchOnce!(ThompsonMatcher)(re)[0] == "abc");
}


private enum isReplaceFunctor(alias fun, R) =
    __traits(compiles, (Captures!R c) { fun(c); });

// the lowest level - just stuff replacements into the sink
private @trusted void replaceCapturesInto(alias output, Sink, R, T)
        (ref Sink sink, R input, T captures)
if (isOutputRange!(Sink, dchar) && isSomeString!R)
{
    if (captures.empty)
    {
        sink.put(input);
        return;
    }
    sink.put(captures.pre);
    // a hack to get around bogus errors, should be simply output(captures, sink)
    // "is a nested function and cannot be accessed from"
    static if (isReplaceFunctor!(output, R))
        sink.put(output(captures)); //"mutator" type of function
    else
        output(captures, sink); //"output" type of function
    sink.put(captures.post);
}

// ditto for a range of captures
private void replaceMatchesInto(alias output, Sink, R, T)
        (ref Sink sink, R input, T matches)
if (isOutputRange!(Sink, dchar) && isSomeString!R)
{
    size_t offset = 0;
    foreach (cap; matches)
    {
        sink.put(cap.pre[offset .. $]);
        // same hack, see replaceCapturesInto
        static if (isReplaceFunctor!(output, R))
            sink.put(output(cap)); //"mutator" type of function
        else
            output(cap, sink); //"output" type of function
        offset = cap.pre.length + cap.hit.length;
    }
    sink.put(input[offset .. $]);
}

//  a general skeleton of replaceFirst
private R replaceFirstWith(alias output, R, RegEx)(R input, RegEx re)
if (isSomeString!R && isRegexFor!(RegEx, R))
{
    import std.array : appender;
    auto data = matchFirst(input, re);
    if (data.empty)
        return input;
    auto app = appender!(R)();
    replaceCapturesInto!output(app, input, data);
    return app.data;
}

// ditto for replaceAll
// the method parameter allows old API to ride on the back of the new one
private R replaceAllWith(alias output,
        alias method=matchAll, R, RegEx)(R input, RegEx re)
if (isSomeString!R && isRegexFor!(RegEx, R))
{
    import std.array : appender;
    auto matches = method(input, re); //inout(C)[] fails
    if (matches.empty)
        return input;
    auto app = appender!(R)();
    replaceMatchesInto!output(app, input, matches);
    return app.data;
}


/++
    Start matching $(D input) to regex pattern $(D re),
    using Thompson NFA matching scheme.

    The use of this function is $(RED discouraged) - use either of
    $(LREF matchAll) or $(LREF matchFirst).

    Delegating  the kind of operation
    to "g" flag is soon to be phased out along with the
    ability to choose the exact matching scheme. The choice of
    matching scheme to use depends highly on the pattern kind and
    can done automatically on case by case basis.

    Returns: a $(D RegexMatch) object holding engine state after first match.
+/

public auto match(R, RegEx)(R input, RegEx re)
if (isSomeString!R && is(RegEx == Regex!(BasicElementOf!R)))
{
    import std.regex.internal.thompson : ThompsonMatcher;
    return RegexMatch!(Unqual!(typeof(input)),ThompsonMatcher)(input, re);
}

///ditto
public auto match(R, String)(R input, String re)
if (isSomeString!R && isSomeString!String)
{
    import std.regex.internal.thompson : ThompsonMatcher;
    return RegexMatch!(Unqual!(typeof(input)),ThompsonMatcher)(input, regex(re));
}

public auto match(R, RegEx)(R input, RegEx re)
if (isSomeString!R && is(RegEx == StaticRegex!(BasicElementOf!R)))
{
    import std.regex.internal.backtracking : BacktrackingMatcher;
    return RegexMatch!(Unqual!(typeof(input)),BacktrackingMatcher!true)(input, re);
}

/++
    Find the first (leftmost) slice of the $(D input) that
    matches the pattern $(D re). This function picks the most suitable
    regular expression engine depending on the pattern properties.

    $(D re) parameter can be one of three types:
    $(UL
      $(LI Plain string(s), in which case it's compiled to bytecode before matching. )
      $(LI Regex!char (wchar/dchar) that contains a pattern in the form of
        compiled  bytecode. )
      $(LI StaticRegex!char (wchar/dchar) that contains a pattern in the form of
        compiled native machine code. )
    )

    Returns:
    $(LREF Captures) containing the extent of a match together with all submatches
    if there was a match, otherwise an empty $(LREF Captures) object.
+/
public auto matchFirst(R, RegEx)(R input, RegEx re)
if (isSomeString!R && is(RegEx == Regex!(BasicElementOf!R)))
{
    import std.regex.internal.thompson : ThompsonMatcher;
    return matchOnce!ThompsonMatcher(input, re);
}

///ditto
public auto matchFirst(R, String)(R input, String re)
if (isSomeString!R && isSomeString!String)
{
    import std.regex.internal.thompson : ThompsonMatcher;
    return matchOnce!ThompsonMatcher(input, regex(re));
}

///ditto
public auto matchFirst(R, String)(R input, String[] re...)
if (isSomeString!R && isSomeString!String)
{
    import std.regex.internal.thompson : ThompsonMatcher;
    return matchOnce!ThompsonMatcher(input, regex(re));
}

public auto matchFirst(R, RegEx)(R input, RegEx re)
if (isSomeString!R && is(RegEx == StaticRegex!(BasicElementOf!R)))
{
    import std.regex.internal.backtracking : BacktrackingMatcher;
    return matchOnce!(BacktrackingMatcher!true)(input, re);
}

/++
    Initiate a search for all non-overlapping matches to the pattern $(D re)
    in the given $(D input). The result is a lazy range of matches generated
    as they are encountered in the input going left to right.

    This function picks the most suitable regular expression engine
    depending on the pattern properties.

    $(D re) parameter can be one of three types:
    $(UL
      $(LI Plain string(s), in which case it's compiled to bytecode before matching. )
      $(LI Regex!char (wchar/dchar) that contains a pattern in the form of
        compiled  bytecode. )
      $(LI StaticRegex!char (wchar/dchar) that contains a pattern in the form of
        compiled native machine code. )
    )

    Returns:
    $(LREF RegexMatch) object that represents matcher state
    after the first match was found or an empty one if not present.
+/
public auto matchAll(R, RegEx)(R input, RegEx re)
if (isSomeString!R && is(RegEx == Regex!(BasicElementOf!R)))
{
    import std.regex.internal.thompson : ThompsonMatcher;
    return matchMany!ThompsonMatcher(input, re);
}

///ditto
public auto matchAll(R, String)(R input, String re)
if (isSomeString!R && isSomeString!String)
{
    import std.regex.internal.thompson : ThompsonMatcher;
    return matchMany!ThompsonMatcher(input, regex(re));
}

///ditto
public auto matchAll(R, String)(R input, String[] re...)
if (isSomeString!R && isSomeString!String)
{
    import std.regex.internal.thompson : ThompsonMatcher;
    return matchMany!ThompsonMatcher(input, regex(re));
}

public auto matchAll(R, RegEx)(R input, RegEx re)
if (isSomeString!R && is(RegEx == StaticRegex!(BasicElementOf!R)))
{
    import std.regex.internal.backtracking : BacktrackingMatcher;
    return matchMany!(BacktrackingMatcher!true)(input, re);
}

// another set of tests just to cover the new API
@system unittest
{
    import std.conv : to;
    import std.algorithm.iteration : map;
    import std.algorithm.comparison : equal;

    foreach (String; AliasSeq!(string, wstring, const(dchar)[]))
    {
        auto str1 = "blah-bleh".to!String();
        auto pat1 = "bl[ae]h".to!String();
        auto mf = matchFirst(str1, pat1);
        assert(mf.equal(["blah".to!String()]));
        auto mAll = matchAll(str1, pat1);
        assert(mAll.equal!((a,b) => a.equal(b))
            ([["blah".to!String()], ["bleh".to!String()]]));

        auto str2 = "1/03/12 - 3/03/12".to!String();
        auto pat2 = regex([r"(\d+)/(\d+)/(\d+)".to!String(), "abc".to!String]);
        auto mf2 = matchFirst(str2, pat2);
        assert(mf2.equal(["1/03/12", "1", "03", "12"].map!(to!String)()));
        auto mAll2 = matchAll(str2, pat2);
        assert(mAll2.front.equal(mf2));
        mAll2.popFront();
        assert(mAll2.front.equal(["3/03/12", "3", "03", "12"].map!(to!String)()));
        mf2.popFrontN(3);
        assert(mf2.equal(["12".to!String()]));

        auto ctPat = ctRegex!(`(?P<Quot>\d+)/(?P<Denom>\d+)`.to!String());
        auto str = "2 + 34/56 - 6/1".to!String();
        auto cmf = matchFirst(str, ctPat);
        assert(cmf.equal(["34/56", "34", "56"].map!(to!String)()));
        assert(cmf["Quot"] == "34".to!String());
        assert(cmf["Denom"] == "56".to!String());

        auto cmAll = matchAll(str, ctPat);
        assert(cmAll.front.equal(cmf));
        cmAll.popFront();
        assert(cmAll.front.equal(["6/1", "6", "1"].map!(to!String)()));
    }
}

/++
    Start matching of $(D input) to regex pattern $(D re),
    using traditional $(LINK2 https://en.wikipedia.org/wiki/Backtracking,
    backtracking) matching scheme.

    The use of this function is $(RED discouraged) - use either of
    $(LREF matchAll) or $(LREF matchFirst).

    Delegating  the kind of operation
    to "g" flag is soon to be phased out along with the
    ability to choose the exact matching scheme. The choice of
    matching scheme to use depends highly on the pattern kind and
    can done automatically on case by case basis.

    Returns: a $(D RegexMatch) object holding engine
    state after first match.

+/
public auto bmatch(R, RegEx)(R input, RegEx re)
if (isSomeString!R && is(RegEx == Regex!(BasicElementOf!R)))
{
    import std.regex.internal.backtracking : BacktrackingMatcher;
    return RegexMatch!(Unqual!(typeof(input)), BacktrackingMatcher!false)(input, re);
}

///ditto
public auto bmatch(R, String)(R input, String re)
if (isSomeString!R && isSomeString!String)
{
    import std.regex.internal.backtracking : BacktrackingMatcher;
    return RegexMatch!(Unqual!(typeof(input)), BacktrackingMatcher!false)(input, regex(re));
}

public auto bmatch(R, RegEx)(R input, RegEx re)
if (isSomeString!R && is(RegEx == StaticRegex!(BasicElementOf!R)))
{
    import std.regex.internal.backtracking : BacktrackingMatcher;
    return RegexMatch!(Unqual!(typeof(input)),BacktrackingMatcher!true)(input, re);
}

// produces replacement string from format using captures for substitution
package void replaceFmt(R, Capt, OutR)
    (R format, Capt captures, OutR sink, bool ignoreBadSubs = false)
if (isOutputRange!(OutR, ElementEncodingType!R[]) &&
    isOutputRange!(OutR, ElementEncodingType!(Capt.String)[]))
{
    import std.algorithm.searching : find;
    import std.conv : text, parse;
    import std.ascii : isDigit, isAlpha;
    import std.exception : enforce;
    enum State { Normal, Dollar }
    auto state = State.Normal;
    size_t offset;
L_Replace_Loop:
    while (!format.empty)
        final switch (state)
        {
        case State.Normal:
            for (offset = 0; offset < format.length; offset++)//no decoding
            {
                if (format[offset] == '$')
                {
                    state = State.Dollar;
                    sink.put(format[0 .. offset]);
                    format = format[offset+1 .. $];//ditto
                    continue L_Replace_Loop;
                }
            }
            sink.put(format[0 .. offset]);
            format = format[offset .. $];
            break;
        case State.Dollar:
            if (isDigit(format[0]))
            {
                uint digit = parse!uint(format);
                enforce(ignoreBadSubs || digit < captures.length, text("invalid submatch number ", digit));
                if (digit < captures.length)
                    sink.put(captures[digit]);
            }
            else if (format[0] == '{')
            {
                auto x = find!(a => !isAlpha(a))(format[1..$]);
                enforce(!x.empty && x[0] == '}', "no matching '}' in replacement format");
                auto name = format[1 .. $ - x.length];
                format = x[1..$];
                enforce(!name.empty, "invalid name in ${...} replacement format");
                sink.put(captures[name]);
            }
            else if (format[0] == '&')
            {
                sink.put(captures[0]);
                format = format[1 .. $];
            }
            else if (format[0] == '`')
            {
                sink.put(captures.pre);
                format = format[1 .. $];
            }
            else if (format[0] == '\'')
            {
                sink.put(captures.post);
                format = format[1 .. $];
            }
            else if (format[0] == '$')
            {
                sink.put(format[0 .. 1]);
                format = format[1 .. $];
            }
            state = State.Normal;
            break;
        }
    enforce(state == State.Normal, "invalid format string in regex replace");
}

/++
    Construct a new string from $(D input) by replacing the first match with
    a string generated from it according to the $(D format) specifier.

    To replace all matches use $(LREF replaceAll).

    Params:
    input = string to search
    re = compiled regular expression to use
    format = format string to generate replacements from,
    see $(S_LINK Replace format string, the format string).

    Returns:
    A string of the same type with the first match (if any) replaced.
    If no match is found returns the input string itself.
+/
public R replaceFirst(R, C, RegEx)(R input, RegEx re, const(C)[] format)
if (isSomeString!R && is(C : dchar) && isRegexFor!(RegEx, R))
{
    return replaceFirstWith!((m, sink) => replaceFmt(format, m, sink))(input, re);
}

///
@system unittest
{
    assert(replaceFirst("noon", regex("n"), "[$&]") == "[n]oon");
}

/++
    This is a general replacement tool that construct a new string by replacing
    matches of pattern $(D re) in the $(D input). Unlike the other overload
    there is no format string instead captures are passed to
    to a user-defined functor $(D fun) that returns a new string
    to use as replacement.

    This version replaces the first match in $(D input),
    see $(LREF replaceAll) to replace the all of the matches.

    Returns:
    A new string of the same type as $(D input) with all matches
    replaced by return values of $(D fun). If no matches found
    returns the $(D input) itself.
+/
public R replaceFirst(alias fun, R, RegEx)(R input, RegEx re)
if (isSomeString!R && isRegexFor!(RegEx, R))
{
    return replaceFirstWith!((m, sink) => sink.put(fun(m)))(input, re);
}

///
@system unittest
{
    import std.conv : to;
    string list = "#21 out of 46";
    string newList = replaceFirst!(cap => to!string(to!int(cap.hit)+1))
        (list, regex(`[0-9]+`));
    assert(newList == "#22 out of 46");
}

/++
    A variation on $(LREF replaceFirst) that instead of allocating a new string
    on each call outputs the result piece-wise to the $(D sink). In particular
    this enables efficient construction of a final output incrementally.

    Like in $(LREF replaceFirst) family of functions there is an overload
    for the substitution guided by the $(D format) string
    and the one with the user defined callback.
+/
public @trusted void replaceFirstInto(Sink, R, C, RegEx)
        (ref Sink sink, R input, RegEx re, const(C)[] format)
if (isOutputRange!(Sink, dchar) && isSomeString!R
    && is(C : dchar) && isRegexFor!(RegEx, R))
    {
    replaceCapturesInto!((m, sink) => replaceFmt(format, m, sink))
        (sink, input, matchFirst(input, re));
    }

///ditto
public @trusted void replaceFirstInto(alias fun, Sink, R, RegEx)
    (Sink sink, R input, RegEx re)
if (isOutputRange!(Sink, dchar) && isSomeString!R && isRegexFor!(RegEx, R))
{
    replaceCapturesInto!fun(sink, input, matchFirst(input, re));
}

///
@system unittest
{
    import std.array;
    string m1 = "first message\n";
    string m2 = "second message\n";
    auto result = appender!string();
    replaceFirstInto(result, m1, regex(`([a-z]+) message`), "$1");
    //equivalent of the above with user-defined callback
    replaceFirstInto!(cap=>cap[1])(result, m2, regex(`([a-z]+) message`));
    assert(result.data == "first\nsecond\n");
}

//examples for replaceFirst
@system unittest
{
    import std.conv;
    string list = "#21 out of 46";
    string newList = replaceFirst!(cap => to!string(to!int(cap.hit)+1))
        (list, regex(`[0-9]+`));
    assert(newList == "#22 out of 46");
    import std.array;
    string m1 = "first message\n";
    string m2 = "second message\n";
    auto result = appender!string();
    replaceFirstInto(result, m1, regex(`([a-z]+) message`), "$1");
    //equivalent of the above with user-defined callback
    replaceFirstInto!(cap=>cap[1])(result, m2, regex(`([a-z]+) message`));
    assert(result.data == "first\nsecond\n");
}

/++
    Construct a new string from $(D input) by replacing all of the
    fragments that match a pattern $(D re) with a string generated
    from the match according to the $(D format) specifier.

    To replace only the first match use $(LREF replaceFirst).

    Params:
    input = string to search
    re = compiled regular expression to use
    format = format string to generate replacements from,
    see $(S_LINK Replace format string, the format string).

    Returns:
    A string of the same type as $(D input) with the all
    of the matches (if any) replaced.
    If no match is found returns the input string itself.
+/
public @trusted R replaceAll(R, C, RegEx)(R input, RegEx re, const(C)[] format)
if (isSomeString!R && is(C : dchar) && isRegexFor!(RegEx, R))
{
    return replaceAllWith!((m, sink) => replaceFmt(format, m, sink))(input, re);
}

///
@system unittest
{
    // insert comma as thousands delimiter
    auto re = regex(r"(?<=\d)(?=(\d\d\d)+\b)","g");
    assert(replaceAll("12000 + 42100 = 54100", re, ",") == "12,000 + 42,100 = 54,100");
}

/++
    This is a general replacement tool that construct a new string by replacing
    matches of pattern $(D re) in the $(D input). Unlike the other overload
    there is no format string instead captures are passed to
    to a user-defined functor $(D fun) that returns a new string
    to use as replacement.

    This version replaces all of the matches found in $(D input),
    see $(LREF replaceFirst) to replace the first match only.

    Returns:
    A new string of the same type as $(D input) with all matches
    replaced by return values of $(D fun). If no matches found
    returns the $(D input) itself.

    Params:
    input = string to search
    re = compiled regular expression
    fun = delegate to use
+/
public @trusted R replaceAll(alias fun, R, RegEx)(R input, RegEx re)
if (isSomeString!R && isRegexFor!(RegEx, R))
{
    return replaceAllWith!((m, sink) => sink.put(fun(m)))(input, re);
}

///
@system unittest
{
    string baz(Captures!(string) m)
    {
        import std.string : toUpper;
        return toUpper(m.hit);
    }
    // Capitalize the letters 'a' and 'r':
    auto s = replaceAll!(baz)("Strap a rocket engine on a chicken.",
            regex("[ar]"));
    assert(s == "StRAp A Rocket engine on A chicken.");
}

/++
    A variation on $(LREF replaceAll) that instead of allocating a new string
    on each call outputs the result piece-wise to the $(D sink). In particular
    this enables efficient construction of a final output incrementally.

    As with $(LREF replaceAll) there are 2 overloads - one with a format string,
    the other one with a user defined functor.
+/
public @trusted void replaceAllInto(Sink, R, C, RegEx)
        (Sink sink, R input, RegEx re, const(C)[] format)
if (isOutputRange!(Sink, dchar) && isSomeString!R
    && is(C : dchar) && isRegexFor!(RegEx, R))
    {
    replaceMatchesInto!((m, sink) => replaceFmt(format, m, sink))
        (sink, input, matchAll(input, re));
    }

///ditto
public @trusted void replaceAllInto(alias fun, Sink, R, RegEx)
        (Sink sink, R input, RegEx re)
if (isOutputRange!(Sink, dchar) && isSomeString!R && isRegexFor!(RegEx, R))
{
    replaceMatchesInto!fun(sink, input, matchAll(input, re));
}

///
@system unittest
{
    // insert comma as thousands delimiter in fifty randomly produced big numbers
    import std.array, std.random, std.conv, std.range;
    static re = regex(`(?<=\d)(?=(\d\d\d)+\b)`, "g");
    auto sink = appender!(char [])();
    enum ulong min = 10UL ^^ 10, max = 10UL ^^ 19;
    foreach (i; 0 .. 50)
    {
        sink.clear();
        replaceAllInto(sink, text(uniform(min, max)), re, ",");
        foreach (pos; iota(sink.data.length - 4, 0, -4))
            assert(sink.data[pos] == ',');
    }
}

// exercise all of the replace APIs
@system unittest
{
    import std.array : appender;
    import std.conv;
    // try and check first/all simple substitution
    foreach (S; AliasSeq!(string, wstring, dstring, char[], wchar[], dchar[]))
    {
        S s1 = "curt trial".to!S();
        S s2 = "round dome".to!S();
        S t1F = "court trial".to!S();
        S t2F = "hound dome".to!S();
        S t1A = "court trial".to!S();
        S t2A = "hound home".to!S();
        auto re1 = regex("curt".to!S());
        auto re2 = regex("[dr]o".to!S());

        assert(replaceFirst(s1, re1, "court") == t1F);
        assert(replaceFirst(s2, re2, "ho") == t2F);
        assert(replaceAll(s1, re1, "court") == t1A);
        assert(replaceAll(s2, re2, "ho") == t2A);

        auto rep1 = replaceFirst!(cap => cap[0][0]~"o".to!S()~cap[0][1..$])(s1, re1);
        assert(rep1 == t1F);
        assert(replaceFirst!(cap => "ho".to!S())(s2, re2) == t2F);
        auto rep1A = replaceAll!(cap => cap[0][0]~"o".to!S()~cap[0][1..$])(s1, re1);
        assert(rep1A == t1A);
        assert(replaceAll!(cap => "ho".to!S())(s2, re2) == t2A);

        auto sink = appender!S();
        replaceFirstInto(sink, s1, re1, "court");
        assert(sink.data == t1F);
        replaceFirstInto(sink, s2, re2, "ho");
        assert(sink.data == t1F~t2F);
        replaceAllInto(sink, s1, re1, "court");
        assert(sink.data == t1F~t2F~t1A);
        replaceAllInto(sink, s2, re2, "ho");
        assert(sink.data == t1F~t2F~t1A~t2A);
    }
}

/++
    Old API for replacement, operation depends on flags of pattern $(D re).
    With "g" flag it performs the equivalent of $(LREF replaceAll) otherwise it
    works the same as $(LREF replaceFirst).

    The use of this function is $(RED discouraged), please use $(LREF replaceAll)
    or $(LREF replaceFirst) explicitly.
+/
public R replace(alias scheme = match, R, C, RegEx)(R input, RegEx re, const(C)[] format)
if (isSomeString!R && isRegexFor!(RegEx, R))
{
    return replaceAllWith!((m, sink) => replaceFmt(format, m, sink), match)(input, re);
}

///ditto
public R replace(alias fun, R, RegEx)(R input, RegEx re)
if (isSomeString!R && isRegexFor!(RegEx, R))
{
    return replaceAllWith!(fun, match)(input, re);
}

/**
Splits a string `r` using a regular expression `pat` as a separator.

Params:
    keepSeparators = flag to specify if the matches should be in the resulting range
    r = the string to split
    pat = the pattern to split on
Returns:
    A lazy range of strings
*/
public struct Splitter(Flag!"keepSeparators" keepSeparators = No.keepSeparators, Range, alias RegEx = Regex)
if (isSomeString!Range && isRegexFor!(RegEx, Range))
{
private:
    Range _input;
    size_t _offset;
    alias Rx = typeof(match(Range.init,RegEx.init));
    Rx _match;

    static if (keepSeparators) bool onMatch = false;

    @trusted this(Range input, RegEx separator)
    {//@@@BUG@@@ generated opAssign of RegexMatch is not @trusted
        _input = input;
        separator.flags |= RegexOption.global;
        if (_input.empty)
        {
            //there is nothing to match at all, make _offset > 0
            _offset = 1;
        }
        else
        {
            _match = Rx(_input, separator);

            static if (keepSeparators)
                if (_match.pre.empty)
                    popFront();
        }
    }

public:
    auto ref opSlice()
    {
        return this.save;
    }

    ///Forward range primitives.
    @property Range front()
    {
        import std.algorithm.comparison : min;

        assert(!empty && _offset <= _match.pre.length
                && _match.pre.length <= _input.length);

        static if (keepSeparators)
        {
            if (!onMatch)
                return _input[_offset .. min($, _match.pre.length)];
            else
                return _match.hit();
        }
        else
        {
            return _input[_offset .. min($, _match.pre.length)];
        }
    }

    ///ditto
    @property bool empty()
    {
        static if (keepSeparators)
            return _offset >= _input.length;
        else
            return _offset > _input.length;
    }

    ///ditto
    void popFront()
    {
        assert(!empty);
        if (_match.empty)
        {
            //No more separators, work is done here
            _offset = _input.length + 1;
        }
        else
        {
            static if (keepSeparators)
            {
                if (!onMatch)
                {
                    //skip past the separator
                    _offset = _match.pre.length;
                }
                else
                {
                    _offset += _match.hit.length;
                    _match.popFront();
                }

                onMatch = !onMatch;
            }
            else
            {
                //skip past the separator
                _offset = _match.pre.length + _match.hit.length;
                _match.popFront();
            }
        }
    }

    ///ditto
    @property auto save()
    {
        return this;
    }
}

/// ditto
public Splitter!(keepSeparators, Range, RegEx) splitter(
    Flag!"keepSeparators" keepSeparators = No.keepSeparators, Range, RegEx)(Range r, RegEx pat)
if (
    is(BasicElementOf!Range : dchar) && isRegexFor!(RegEx, Range))
{
    return Splitter!(keepSeparators, Range, RegEx)(r, pat);
}

///
@system unittest
{
    import std.algorithm.comparison : equal;
    auto s1 = ", abc, de,  fg, hi, ";
    assert(equal(splitter(s1, regex(", *")),
        ["", "abc", "de", "fg", "hi", ""]));
}

/// Split on a pattern, but keep the matches in the resulting range
@system unittest
{
    import std.algorithm.comparison : equal;
<<<<<<< HEAD
    import std.typecons;
=======
    import std.typecons : Yes;
>>>>>>> 091ff0f8

    auto pattern = regex(`([\.,])`);

    assert("2003.04.05"
        .splitter!(Yes.keepSeparators)(pattern)
        .equal(["2003", ".", "04", ".", "05"]));

    assert(",1,2,3"
        .splitter!(Yes.keepSeparators)(pattern)
        .equal([",", "1", ",", "2", ",", "3"]));
}

///An eager version of $(D splitter) that creates an array with splitted slices of $(D input).
public @trusted String[] split(String, RegEx)(String input, RegEx rx)
if (isSomeString!String  && isRegexFor!(RegEx, String))
{
    import std.array : appender;
    auto a = appender!(String[])();
    foreach (e; splitter(input, rx))
        a.put(e);
    return a.data;
}

///Exception object thrown in case of errors during regex compilation.
public alias RegexException = std.regex.internal.ir.RegexException;

/++
  A range that lazily produces a string output escaped
  to be used inside of a regular expression.
+/
auto escaper(Range)(Range r)
{
    import std.algorithm.searching : find;
    static immutable escapables = [Escapables];
    static struct Escaper // template to deduce attributes
    {
        Range r;
        bool escaped;

        @property ElementType!Range front(){
          if (escaped)
              return '\\';
          else
              return r.front;
        }

        @property bool empty(){ return r.empty; }

        void popFront(){
          if (escaped) escaped = false;
          else
          {
              r.popFront();
              if (!r.empty && !escapables.find(r.front).empty)
                  escaped = true;
          }
        }

        @property auto save(){ return Escaper(r.save, escaped); }
    }

    bool escaped = !r.empty && !escapables.find(r.front).empty;
    return Escaper(r, escaped);
}

///
@system unittest
{
    import std.regex;
    import std.algorithm.comparison;
    string s = `This is {unfriendly} to *regex*`;
    assert(s.escaper.equal(`This is \{unfriendly\} to \*regex\*`));
}

@system unittest
{
    import std.conv;
    import std.algorithm.comparison;
    foreach (S; AliasSeq!(string, wstring, dstring))
    {
      auto s = "^".to!S;
      assert(s.escaper.equal(`\^`));
      auto s2 = "";
      assert(s2.escaper.equal(""));
    }
}<|MERGE_RESOLUTION|>--- conflicted
+++ resolved
@@ -1637,11 +1637,7 @@
 @system unittest
 {
     import std.algorithm.comparison : equal;
-<<<<<<< HEAD
-    import std.typecons;
-=======
     import std.typecons : Yes;
->>>>>>> 091ff0f8
 
     auto pattern = regex(`([\.,])`);
 
