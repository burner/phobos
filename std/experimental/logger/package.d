/**
Implements logging facilities.

Copyright: Copyright Robert "burner" Schadek 2013 --
License: <a href="http://www.boost.org/LICENSE_1_0.txt">Boost License 1.0</a>.
Authors: $(WEB http://www.svs.informatik.uni-oldenburg.de/60865.html, Robert burner Schadek)

$(H3 Basic Logging)

Message logging is a common approach to expose runtime information of a
program. Logging should be easy, but also flexible and powerful, therefore
$(D D) provides a standard interface for logging.

The easiest way to create a log message is to write:
-------------
import std.experimental.logger;

void main() {
    log("Hello World");
}
-------------
This will print a message to the $(D stderr) device. The message will contain
the filename, the linenumber, the name of the surrounding function, the time
and the message.

More complex log call can go along the lines like:
-------------
log("Logging to the sharedLog with its default LogLevel");
logf(LogLevel.info, 5 < 6, "%s to the sharedLog with its LogLevel.info", "Logging");
info("Logging to the sharedLog with its info LogLevel");
warning(5 < 6, "Logging to the sharedLog with its LogLevel.warning if 5 is less than 6");
error("Logging to the sharedLog with its error LogLevel");
errorf("Logging %s the sharedLog %s its error LogLevel", "to", "with");
critical("Logging to the"," sharedLog with its error LogLevel");
fatal("Logging to the sharedLog with its fatal LogLevel");

auto fLogger = new FileLogger("NameOfTheLogFile");
fLogger.log("Logging to the fileLogger with its default LogLevel");
fLogger.info("Logging to the fileLogger with its default LogLevel");
fLogger.warning(5 < 6, "Logging to the fileLogger with its LogLevel.warning if 5 is less than 6");
fLogger.warningf(5 < 6, "Logging to the fileLogger with its LogLevel.warning if %s is %s than 6", 5, "less");
fLogger.critical("Logging to the fileLogger with its info LogLevel");
fLogger.log(LogLevel.trace, 5 < 6, "Logging to the fileLogger"," with its default LogLevel if 5 is less than 6");
fLogger.fatal("Logging to the fileLogger with its warning LogLevel");
-------------
Additionally, this example shows how a new $(D FileLogger) is created.
Individual $(D Logger) and the global log functions share commonly named
functions to log data.

The names of the functions are as follows:
$(LI $(D log))
$(LI $(D trace))
$(LI $(D info))
$(LI $(D warning))
$(LI $(D critical))
$(LI $(D fatal))
The default $(D Logger) will by default log to $(D stderr) and has a default
$(D LogLevel) of $(D LogLevel.all). The default Logger can be accessed by
using the property called $(D sharedLog). This property a reference to the
current default $(D Logger). This reference can be used to assign a new
default $(D Logger).
-------------
sharedLog = new FileLogger("New_Default_Log_File.log");
-------------

Additional $(D Logger) can be created by creating a new instance of the
required $(D Logger).

$(H3 Logging Fundamentals)
$(H4 LogLevel)
The $(D LogLevel) of a log call can be defined in two ways. The first is by
calling $(D log) and passing the $(D LogLevel) explicit as the first argument.
The second way of setting the $(D LogLevel) of a
log call, is by calling either $(D trace), $(D info), $(D warning),
$(D critical), or $(D fatal). The log call will than have the respective
$(D LogLevel). If no $(D LogLevel) is defined the log call will use the
current $(D LogLevel) of the used $(D Logger). If data is logged with
$(D LogLevel) $(D fatal) by default an $(D Error) will be thrown.
This behaviour can be modified by using the member $(D fatalHandler) to
assign a custom delegate to handle log call with $(D LogLevel) $(D fatal).

$(H4 Conditional Logging)
Conditional logging can be achieved be passing a $(D bool) as first
argument to a log function. If conditional logging is used the condition must
be $(D true) in order to have the log message logged.

In order to combine an explicit $(D LogLevel) passing with conditional
logging, the $(D LogLevel) has to be passed as first argument followed by the
$(D bool).

$(H4 Filtering Log Messages)
Messages are logged if the $(D LogLevel) of the log message is greater than or
equal to than the $(D LogLevel) of the used $(D Logger) and additionally if the
$(D LogLevel) of the log message is greater equal to the global $(D LogLevel).
If a condition is passed into the log call, this condition must be true.

The global $(D LogLevel) is accessible by using $(D globalLogLevel).
To assign the $(D LogLevel) of a $(D Logger) use the $(D logLevel) property of
the logger.

$(H4 Printf Style Logging)
If $(D printf)-style logging is needed add a $(B f) to the logging call, such as
<<<<<<< HEAD
$(D myLogger.infof("Hello %s", "world");) or $(D fatalf("errno %d", 1337)).
The additional $(B f) enables $(D printf)-style logging for call combinations of
explicit $(D LogLevel) and conditional logging functions and methods.
=======
$(D myLogger.infof("Hello %s", "world");) or $(fatalf("errno %d", 1337))
The additional $(B f) appended to the function name enables $(D printf)-style
logging for all combinations of explicit $(D LogLevel) and conditional
logging functions and methods.
>>>>>>> 2f4b7611

$(H4 Thread Local Redirection)
Calls to the free standing log functions are not directly forwarded to the
global $(D Logger) $(D sharedLog). Actually, a thread local $(D Logger) of
type $(D StdForwardLogger) process the log call and then, by default, forward
the created $(D Logger.LogEntry) to the $(D sharedLog) $(D Logger).
The thread local $(D Logger) is accessable by the $(D stdThreadLocalLog)
property. This property allows to assign user defined $(D Logger). The default
$(D LogLevel) of the $(D stdThreadLocalLog) $(D Logger) is $(D LogLevel.all)
and it will therefore forward all messaged to the $(D sharedLog) $(D Logger).
The $(D LogLevel) of the $(D stdThreadLocalLog) can be used to filter log
calls before they reach the $(D sharedLog) $(D Logger).

$(H3 User Defined Logger)
To customize the $(D Logger) behavior, create a new $(D class) that inherits from
the abstract $(D Logger) $(D class), and implements the $(D writeLogMsg)
method.
-------------
class MyCustomLogger : Logger
{
    this(string newName, LogLevel lv) @safe
    {
        super(newName, lv);
    }

    override void writeLogMsg(ref LogEntry payload)
    {
        // log message in my custom way
    }
}

auto logger = new MyCustomLogger();
logger.log("Awesome log message");
-------------

To gain more precise control over the logging process, additionally to
overwriting the $(D writeLogMsg) method the methods $(D beginLogMsg),
$(D logMsgPart) and $(D finishLogMsg) can be overwritten.

$(H3 Compile Time Disabling of $(D Logger))
In order to disable logging at compile time, pass $(D StdLoggerDisableLogging) as a
version argument to the $(D D) compiler when compiling your program code.
This will disable all logging functionality.
Specific $(D LogLevel) can be disabled at compile time as well.
In order to disable logging with the $(D trace) $(D LogLevel) pass
$(D StdLoggerDisableTrace) as a version.
The following table shows which version statement disables which
$(D LogLevel).
$(TABLE
    $(TR $(TD $(D LogLevel.trace) ) $(TD StdLoggerDisableTrace))
    $(TR $(TD $(D LogLevel.info) ) $(TD StdLoggerDisableInfo))
    $(TR $(TD $(D LogLevel.warning) ) $(TD StdLoggerDisableWarning))
    $(TR $(TD $(D LogLevel.error) ) $(TD StdLoggerDisableError))
    $(TR $(TD $(D LogLevel.critical) ) $(TD StdLoggerDisableCritical))
    $(TR $(TD $(D LogLevel.fatal) ) $(TD StdLoggerDisableFatal))
)
Such a version statement will only disable logging in the associated compile
unit.

$(H3 Provided Logger)
By default four $(D Logger) implementations are given. The $(D FileLogger)
logs data to files. It can also be used to log to $(D stdout) and $(D stderr)
as these devices are files as well. A $(D Logger) that logs to $(D stdout) can
therefore be created by $(D new FileLogger(stdout)).
The $(D MultiLogger) is basically an associative array of $(D string)s to
$(D Logger). It propagates log calls to its stored $(D Logger). The
$(D ArrayLogger) contains an array of $(D Logger) and also propagates log
calls to its stored $(D Logger). The $(D NullLogger) does not do anything. It
will never log a message and will never throw on a log call with $(D LogLevel)
$(D error).
*/
module std.experimental.logger;

public import std.experimental.logger.core;
public import std.experimental.logger.filelogger;
public import std.experimental.logger.nulllogger;
public import std.experimental.logger.multilogger;<|MERGE_RESOLUTION|>--- conflicted
+++ resolved
@@ -100,16 +100,10 @@
 
 $(H4 Printf Style Logging)
 If $(D printf)-style logging is needed add a $(B f) to the logging call, such as
-<<<<<<< HEAD
 $(D myLogger.infof("Hello %s", "world");) or $(D fatalf("errno %d", 1337)).
-The additional $(B f) enables $(D printf)-style logging for call combinations of
-explicit $(D LogLevel) and conditional logging functions and methods.
-=======
-$(D myLogger.infof("Hello %s", "world");) or $(fatalf("errno %d", 1337))
 The additional $(B f) appended to the function name enables $(D printf)-style
 logging for all combinations of explicit $(D LogLevel) and conditional
 logging functions and methods.
->>>>>>> 2f4b7611
 
 $(H4 Thread Local Redirection)
 Calls to the free standing log functions are not directly forwarded to the
